--- conflicted
+++ resolved
@@ -66,19 +66,15 @@
   twist_pub_ =
     this->create_publisher<geometry_msgs::msg::Twist>(cmd_vel_topic_param, rclcpp::QoS(1));
 
-<<<<<<< HEAD
-  arm_pub_ = this->create_publisher<std_msgs::msg::Bool>(arm_topic_param, rclcpp::QoS(1));
-
+  acro_pub_ =
+    this->create_publisher<as2_msgs::msg::Acro>(acro_topic_param, rclcpp::QoS(1));
+
+  arm_pub_ =
+    this->create_publisher<std_msgs::msg::Bool>(arm_topic_param, rclcpp::QoS(1));
+  
   reset_srv_ = this->create_service<std_srvs::srv::Trigger>(
     "platform/state_machine/_reset",
     std::bind(&GazeboPlatform::reset_callback, this, std::placeholders::_1, std::placeholders::_2));
-=======
-  acro_pub_ =
-    this->create_publisher<as2_msgs::msg::Acro>(acro_topic_param, rclcpp::QoS(1));
-
-  arm_pub_ =
-    this->create_publisher<std_msgs::msg::Bool>(arm_topic_param, rclcpp::QoS(1));
->>>>>>> 9367e74c
 }
 
 void GazeboPlatform::resetCommandTwistMsg()
