--- conflicted
+++ resolved
@@ -212,7 +212,6 @@
           </friction>
         </surface>
       </collision>
-<<<<<<< HEAD
     </link>
 
     <!-- IMU -->
@@ -241,46 +240,6 @@
       <child>imu</child>
     </joint>
 
-    <!-- AIR PRESSURE -->
-    <model name='air_pressure'>
-      <link name="internal">
-        <inertial>
-          <mass>0.005</mass>
-          <inertia>
-            <ixx>8.33e-06</ixx>
-            <ixy>0</ixy>
-            <ixz>0</ixz>
-            <iyy>8.33e-06</iyy>
-            <iyz>0</iyz>
-            <izz>8.33e-06</izz>
-          </inertia>
-        </inertial>
-        <sensor name='air_pressure' type='air_pressure'>
-          <always_on>1</always_on>
-          <update_rate>50</update_rate>
-          <air_pressure>
-            <reference_altitude>0</reference_altitude>
-            <noise type='gaussian'>
-              <mean>0</mean>
-              <stddev>0.01</stddev>
-            </noise>
-          </air_pressure>
-        </sensor>
-      </link>
-    </model>
-
-    <joint name="air_pressure_joint" type="fixed">
-      <parent>base_link</parent>
-      <child>air_pressure</child>
-    </joint>
-
-=======
-      <sensor name="imu_sensor" type="imu">
-        <always_on>1</always_on>
-        <update_rate>250</update_rate>
-      </sensor>
-    </link>
->>>>>>> fba9d72e
     <link name="rotor_0">
       <gravity>true</gravity>
       <self_collide>false</self_collide>
