"""payload.py."""

# Copyright 2022 Universidad Politécnica de Madrid
#
# Redistribution and use in source and binary forms, with or without
# modification, are permitted provided that the following conditions are met:
#
#    * Redistributions of source code must retain the above copyright
#      notice, this list of conditions and the following disclaimer.
#
#    * Redistributions in binary form must reproduce the above copyright
#      notice, this list of conditions and the following disclaimer in the
#      documentation and/or other materials provided with the distribution.
#
#    * Neither the name of the the copyright holder nor the names of its
#      contributors may be used to endorse or promote products derived from
#      this software without specific prior written permission.
#
# THIS SOFTWARE IS PROVIDED BY THE COPYRIGHT HOLDERS AND CONTRIBUTORS "AS IS"
# AND ANY EXPRESS OR IMPLIED WARRANTIES, INCLUDING, BUT NOT LIMITED TO, THE
# IMPLIED WARRANTIES OF MERCHANTABILITY AND FITNESS FOR A PARTICULAR PURPOSE
# ARE DISCLAIMED. IN NO EVENT SHALL THE COPYRIGHT HOLDER OR CONTRIBUTORS BE
# LIABLE FOR ANY DIRECT, INDIRECT, INCIDENTAL, SPECIAL, EXEMPLARY, OR
# CONSEQUENTIAL DAMAGES (INCLUDING, BUT NOT LIMITED TO, PROCUREMENT OF
# SUBSTITUTE GOODS OR SERVICES; LOSS OF USE, DATA, OR PROFITS; OR BUSINESS
# INTERRUPTION) HOWEVER CAUSED AND ON ANY THEORY OF LIABILITY, WHETHER IN
# CONTRACT, STRICT LIABILITY, OR TORT (INCLUDING NEGLIGENCE OR OTHERWISE)
# ARISING IN ANY WAY OUT OF THE USE OF THIS SOFTWARE, EVEN IF ADVISED OF THE
# POSSIBILITY OF SUCH DAMAGE.

from __future__ import annotations

__authors__ = 'Pedro Arias Pérez'
__copyright__ = 'Copyright (c) 2022 Universidad Politécnica de Madrid'
__license__ = 'BSD-3-Clause'
__version__ = '0.1.0'


from enum import Enum
from typing import ForwardRef, List, Union

from as2_gazebo_assets.bridges import bridges as gz_bridges
from as2_gazebo_assets.bridges import custom_bridges as gz_custom_bridges
from as2_gazebo_assets.bridges.bridge import Bridge
from as2_gazebo_assets.models.entity import Entity

from launch_ros.actions import Node

try:
    from pydantic.v1 import validator
except ModuleNotFoundError:
    from pydantic import validator


class CameraTypeEnum(str, Enum):
    """Valid camera model types."""

    VGA_CAM = 'vga_camera'
    HD_CAM = 'hd_camera'
    SEMANTIC_CAM = 'semantic_camera'

    @staticmethod
    def bridges(
        world_name: str,
        model_name: str,
        payload: str,
        sensor_name: str,
        model_prefix: str = '',
    ) -> List[Bridge]:
        """
        Return bridges needed for camera model.

        :param world_name: gz world name
        :param model_name: gz drone model name
        :param payload: gz payload (sensor) model type
        :param sensor_name: gz payload (sensor) model name
        :param model_prefix: ros model prefix, defaults to ''
        :return: list with bridges
        """
        bridges = [
            gz_bridges.image(world_name, model_name, payload,
                             sensor_name, model_prefix),
            gz_bridges.camera_info(world_name, model_name, payload,
                                   sensor_name, model_prefix)
        ]
        return bridges


class DepthCameraTypeEnum(str, Enum):
    """Valid depth camera model types."""

    RGBD_CAM = 'rgbd_camera'

    @staticmethod
    def bridges(
        world_name: str,
        model_name: str,
        payload: str,
        sensor_name: str,
        model_prefix: str = '',
    ) -> List[Bridge]:
        """
        Return bridges needed for depth camera model.

        :param world_name: gz world name
        :param model_name: gz drone model name
        :param payload: gz payload (sensor) model type
        :param sensor_name: gz payload (sensor) model name
        :param model_prefix: ros model prefix, defaults to ''
        :return: list with bridges
        """
        bridges = [
            gz_bridges.image(
                world_name, model_name, payload, sensor_name, model_prefix),
            gz_bridges.camera_info(
                world_name, model_name, payload, sensor_name, model_prefix),
            gz_bridges.depth_image(
                world_name, model_name, payload, sensor_name, model_prefix),
            gz_bridges.camera_points(
                world_name, model_name, payload, sensor_name, model_prefix)
        ]
        return bridges


class LidarTypeEnum(str, Enum):
    """Valid lidar model types."""

    POINT_LIDAR = 'point_lidar'  # FIXME: not working
    PLANAR_LIDAR = 'planar_lidar'
    LIDAR_3D = 'lidar_3d'

    @staticmethod
    def bridges(
        world_name: str,
        model_name: str,
        payload: str,
        sensor_name: str,
        model_prefix: str = '',
    ) -> List[Bridge]:
        """
        Return bridges needed for lidar model.

        :param world_name: gz world name
        :param model_name: gz drone model name
        :param payload: gz payload (sensor) model type
        :param sensor_name: gz payload (sensor) model name
        :param model_prefix: ros model prefix, defaults to ''
        :return: list with bridges
        """
        bridges = [
            gz_bridges.lidar_scan(
                world_name, model_name, payload, sensor_name, model_prefix),
            gz_bridges.lidar_points(
                world_name, model_name, payload, sensor_name, model_prefix)
        ]
        return bridges


class GpsTypeEnum(str, Enum):
    """Valid GPS model types."""

    GPS = 'gps'

    @staticmethod
    def nodes(
        world_name: str,
        model_name: str,
        payload: str,
        sensor_name: str,
        model_prefix: str = '',
    ) -> List[Node]:
        """
        Return custom bridges (nodes) needed for gps model.

        :param world_name: gz world name
        :param model_name: gz drone model name
        :param payload: gz payload (sensor) model type
        :param sensor_name: gz payload (sensor) model name
        :param model_prefix: ros model prefix, defaults to ''
        :return: list with bridges
        """
        nodes = [gz_custom_bridges.gps_node(
            world_name, model_name, sensor_name, payload)
        ]
        return nodes

    @staticmethod
    def bridges(
        world_name: str,
        model_name: str,
        payload: str,
        sensor_name: str,
        model_prefix: str = '',
    ) -> List[Bridge]:
        """
        Return bridges needed for gps model.

        :param world_name: gz world name
        :param model_name: gz drone model name
        :param payload: gz payload (sensor) model type
        :param sensor_name: gz payload (sensor) model name
        :param model_prefix: ros model prefix, defaults to ''
        :return: list with bridges
        """
        # FIXME: current version of standard gz navsat bridge is not working properly
        bridges = [
            gz_bridges.navsat(
                world_name, model_name, sensor_name, payload, model_prefix)
        ]
        return bridges


class GripperTypeEnum(str, Enum):
    """Valid gripper model types."""

    SUCTION_GRIPPER = 'suction_gripper'

    @staticmethod
    def bridges(
        world_name: str,
        model_name: str,
        payload: str,
        sensor_name: str,
        model_prefix: str = '',
    ) -> List[Bridge]:
        """
        Return bridges needed for gripper model.

        :param world_name: gz world name
        :param model_name: gz drone model name
        :param payload: gz payload (sensor) model type
        :param sensor_name: gz payload (sensor) model name
        :param model_prefix: ros model prefix, defaults to ''
        :return: list with bridges
        """
        bridges = [
            gz_bridges.gripper_suction_control(model_name),
            gz_bridges.gripper_contact(model_name, 'center'),
            gz_bridges.gripper_contact(model_name, 'left'),
            gz_bridges.gripper_contact(model_name, 'right'),
            gz_bridges.gripper_contact(model_name, 'top'),
            gz_bridges.gripper_contact(model_name, 'bottom')
        ]
        return bridges


class GimbalTypeEnum(str, Enum):
    """Valid gimbal model types."""

    GIMBAL_SPEED = 'gimbal_speed'
    GIMBAL_POSITION = 'gimbal_position'

    @staticmethod
    def nodes(
        world_name: str,
        model_name: str,
        sensor_name: str,
        gimbal_name: str,
        model_type: str,
    ) -> List[Node]:
        """
        Return custom bridges (nodes) needed for gps model.

        :param world_name: gz world name
        :param model_name: gz drone model name
        :param payload: gz payload (sensor) model type
        :param sensor_name: gz payload (sensor) model name
        :param model_prefix: ros model prefix, defaults to ''
        :return: list with bridges
        """
        gimbal_type = (
            'position'
            if model_type == GimbalTypeEnum.GIMBAL_POSITION.value
            else 'speed'
        )

        nodes = [
            gz_custom_bridges.gimbal_node(
                world_name, model_name, sensor_name, gimbal_name, gimbal_type
            )
        ]

        return nodes


# Forward reference needed for pydantic==1.8.*. Newer versions don't need it
Payload = ForwardRef('Payload')


class Payload(Entity):
    """
    Gz Payload Entity.

    Use model_type as sensor_type
    """

    model_type: Union[
        CameraTypeEnum, DepthCameraTypeEnum, LidarTypeEnum, GpsTypeEnum, GimbalTypeEnum
    ] = None
    sensor_attached: str = 'None'
    payload: Payload = None
    gimbaled: bool = False

    @validator('payload', always=True)
    def set_gimbaled_default(cls, v, values):
        if 'model_type' in values and isinstance(values['model_type'], GimbalTypeEnum):
            if v is not None:
                values['sensor_attached'] = v.model_name
                v.gimbaled = True
            else:
                raise ValueError(
                    f"{values['model_name']}({values['model_type']}): Missing field 'payload'"
                )
        else:
            if v is not None:
                raise ValueError(
                    f"{values['model_name']}({values['model_type']}): Invalid payload field"
                )
        return v

    # class Config:
    #     validate_assignment = True

    def bridges(self, world_name, drone_model_name) -> tuple[List[Bridge], List[Node]]:
        """
        Return bridges from payload model.

        :param world_name: world name
        :param drone_model_name: drone model name
        :param model_prefix: ros topic prefix name, defaults to ''
            :return ([bridges], [nodes]) bridges -> standard bridges
            nodes -> custom bridges
        """
        bridges = []
        nodes = []

        if isinstance(self.model_type, GpsTypeEnum):
            # FIXME: current version of standard gz navsat bridge is not working properly
            # custom bridge
            nodes = self.model_type.nodes(
                world_name, drone_model_name, self.model_type.value, self.model_name
            )

        elif isinstance(self.model_type, GimbalTypeEnum):
            nodes = self.model_type.nodes(
                world_name,
                drone_model_name,
                self.sensor_attached,
                self.model_name,
                self.model_type.value,
            )

        else:
            sensor_name = self.model_type.value
            sensor_type = self.model_name
            sensor_prefix = sensor_type
            if self.gimbaled:
<<<<<<< HEAD
                sensor_name = sensor_type
                sensor_type = "gimbal/model/_0/model/_1/model/_2/model/" + self.model_type.value
                sensor_prefix = "gimbal/" + self.model_type.value
=======
                sensor_name = 'gb/model/_0/model/_1/model/_2/model/' + self.model_type.value
>>>>>>> 1b07542c

            bridges = self.model_type.bridges(world_name, drone_model_name,
                                              sensor_type, sensor_name, sensor_prefix)
        return bridges, nodes

    def generate(self, world) -> tuple[str, str]:
        """Not model generated from payload, use drone instead."""
        return '', ''


Payload.update_forward_refs()<|MERGE_RESOLUTION|>--- conflicted
+++ resolved
@@ -355,13 +355,9 @@
             sensor_type = self.model_name
             sensor_prefix = sensor_type
             if self.gimbaled:
-<<<<<<< HEAD
                 sensor_name = sensor_type
                 sensor_type = "gimbal/model/_0/model/_1/model/_2/model/" + self.model_type.value
                 sensor_prefix = "gimbal/" + self.model_type.value
-=======
-                sensor_name = 'gb/model/_0/model/_1/model/_2/model/' + self.model_type.value
->>>>>>> 1b07542c
 
             bridges = self.model_type.bridges(world_name, drone_model_name,
                                               sensor_type, sensor_name, sensor_prefix)
