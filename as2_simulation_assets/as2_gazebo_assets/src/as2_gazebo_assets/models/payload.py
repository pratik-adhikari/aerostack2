--- conflicted
+++ resolved
@@ -258,17 +258,10 @@
         return bridges
 
 
-<<<<<<< HEAD
 class AirPressureTypeEnum(str, Enum):
     """Valid Air Pressure model types."""
 
     AIR_PRESSURE = 'air_pressure'
-=======
-class MagnetometerTypeEnum(str, Enum):
-    """Valid magnetometer model types."""
-
-    MAGNETOMETER = 'magnetometer'
->>>>>>> 14c8d71d
 
     @staticmethod
     def bridges(
@@ -279,25 +272,45 @@
         model_prefix: str = '',
     ) -> List[Bridge]:
         """
-<<<<<<< HEAD
         Return bridges needed for air_pressure model.
-=======
+        :param world_name: gz world name
+        :param model_name: gz drone model name
+        :param payload: gz payload (sensor) model type
+        :param sensor_name: gz payload (sensor) model name
+        :param model_prefix: ros model prefix, defaults to ''
+        :return: list with bridges
+        """
+        bridges = [
+            gz_bridges.air_pressure(
+                world_name, model_name, sensor_name, payload, model_prefix)
+        ]
+        return bridges
+
+
+class MagnetometerTypeEnum(str, Enum):
+    """Valid magnetometer model types."""
+
+    MAGNETOMETER = 'magnetometer'
+
+    @staticmethod
+    def bridges(
+        world_name: str,
+        model_name: str,
+        payload: str,
+        sensor_name: str,
+        model_prefix: str = '',
+    ) -> List[Bridge]:
+        """
         Return bridges needed for magnetometer model.
->>>>>>> 14c8d71d
-
-        :param world_name: gz world name
-        :param model_name: gz drone model name
-        :param payload: gz payload (sensor) model type
-        :param sensor_name: gz payload (sensor) model name
-        :param model_prefix: ros model prefix, defaults to ''
-        :return: list with bridges
-        """
-        bridges = [
-<<<<<<< HEAD
-            gz_bridges.air_pressure(
-=======
+        :param world_name: gz world name
+        :param model_name: gz drone model name
+        :param payload: gz payload (sensor) model type
+        :param sensor_name: gz payload (sensor) model name
+        :param model_prefix: ros model prefix, defaults to ''
+        :return: list with bridges
+        """
+        bridges = [
             gz_bridges.magnetometer(
->>>>>>> 14c8d71d
                 world_name, model_name, sensor_name, payload, model_prefix)
         ]
         return bridges
@@ -390,11 +403,7 @@
 
     model_type: Union[
         CameraTypeEnum, DepthCameraTypeEnum, LidarTypeEnum, GpsTypeEnum, GimbalTypeEnum,
-<<<<<<< HEAD
-        AirPressureTypeEnum
-=======
-        MagnetometerTypeEnum
->>>>>>> 14c8d71d
+        AirPressureTypeEnum, MagnetometerTypeEnum
     ] = None
     sensor_attached: str = 'None'
     sensor_attached_type: str = 'None'
