--- conflicted
+++ resolved
@@ -107,15 +107,6 @@
             # IMU
             gz_bridges.imu(
                 world_name, self.model_name, 'imu', 'internal'),
-<<<<<<< HEAD
-            # Magnetometer
-            gz_bridges.magnetometer(
-                world_name, self.model_name, 'magnetometer', 'internal'),
-=======
-            # Air Pressure
-            gz_bridges.air_pressure(
-                world_name, self.model_name, 'air_pressure', 'internal'),
->>>>>>> 14c8d71d
             # odom: deprecated; not used, use ground_truth instead
             # gz_bridges.odom(self.model_name),
             # pose
