--- conflicted
+++ resolved
@@ -38,13 +38,9 @@
             as2_core
             as2_external_object_to_tf
             as2_gazebo_assets
-<<<<<<< HEAD
-=======
-            as2_gazebo_classic_assets
             as2_geozones
             as2_keyboard_teleoperation
             as2_map_server
->>>>>>> 4e18ee9e
             as2_motion_controller
             as2_motion_reference_handlers
             as2_msgs
